--- conflicted
+++ resolved
@@ -259,9 +259,8 @@
 
 # Contributing 
 
-Yes please! Please review our [Contributing guide](CONTRIBUTING.md) and [Code of Conduct](CODE_OF_CONDUCT.md) to get started! 
-
-<<<<<<< HEAD
+We use GitHub to manage reviews of pull requests.
+
 * If you have a trivial fix or improvement, go ahead and create a pull
   request, addressing (with `@...`) one or more of the maintainers
   (see [AUTHORS.md](AUTHORS.md)) in the description of the pull request.
@@ -396,10 +395,17 @@
 * [Gusto: How ACH Works: A developer perspective](http://engineering.gusto.com/how-ach-works-a-developer-perspective-part-4/)
 
 ![ACH File Layout](https://github.com/moov-io/ach/blob/master/documentation/ach_file_structure_shg.gif)
-=======
+
+## Inspiration 
+* [ACH:Builder - Tools for Building ACH](http://search.cpan.org/~tkeefer/ACH-Builder-0.03/lib/ACH/Builder.pm)
+* [mosscode / ach](https://github.com/mosscode/ach)
+* [Helper for building ACH files in Ruby](https://github.com/jm81/ach)
+
+Yes please! Please review our [Contributing guide](CONTRIBUTING.md) and [Code of Conduct](CODE_OF_CONDUCT.md) to get started! 
+
+
 ## License
 Apache License 2.0 See [LICENSE](LICENSE) for details.
->>>>>>> 5affcac0
 
 
 [![FOSSA Status](https://app.fossa.io/api/projects/git%2Bgithub.com%2Fmoov-io%2Fach.svg?type=large)](https://app.fossa.io/projects/git%2Bgithub.com%2Fmoov-io%2Fach?ref=badge_large)